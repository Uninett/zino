--- conflicted
+++ resolved
@@ -80,8 +80,6 @@
     model_config = ConfigDict(extra="forbid")
 
     require_community: list[str] = []
-<<<<<<< HEAD
-=======
 
 
 class AgentConfiguration(BaseModel):
@@ -93,7 +91,6 @@
     port: int = 8000
     address: str = "0.0.0.0"
     community: Optional[str] = "public"
->>>>>>> 237ffd7f
 
 
 class SNMPConfiguration(BaseModel):
